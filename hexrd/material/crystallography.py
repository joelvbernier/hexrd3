--- conflicted
+++ resolved
@@ -300,16 +300,12 @@
     return p
 
 
-<<<<<<< HEAD
 def latticeVectors(
     lparms: np.ndarray,
     tag: Optional[str] = 'cubic',
     radians: Optional[bool] = False,
     debug: Optional[bool] = False,
 ) -> Dict[str, Union[np.ndarray, float]]:
-=======
-def latticeVectors(lparms, tag='cubic', radians=False):
->>>>>>> e79f3593
     """
     Generates direct and reciprocal lattice vector components in a
     crystal-relative RHON basis, X. The convention for fixing X to the
@@ -930,13 +926,7 @@
         self._wavelength = wavelength
         self._calc()
 
-<<<<<<< HEAD
     def invalidate_structure_factor(self, unitcell):
-=======
-    wavelength = property(get_wavelength, set_wavelength, None)
-
-    def invalidate_structure_factor(self, unitcell: unitcell):
->>>>>>> e79f3593
         # It can be expensive to compute the structure factor, so provide the
         # option to just invalidate it, while providing a unit cell, so that
         # it can be lazily computed from the unit cell.
