#! /usr/bin/env python3
# ============================================================
# Copyright (c) 2012, Lawrence Livermore National Security, LLC.
# Produced at the Lawrence Livermore National Laboratory.
# Written by Joel Bernier <bernier2@llnl.gov> and others.
# LLNL-CODE-529294.
# All rights reserved.
#
# This file is part of HEXRD. For details on dowloading the source,
# see the file COPYING.
#
# Please also see the file LICENSE.
#
# This program is free software; you can redistribute it and/or modify it under
# the terms of the GNU Lesser General Public License (as published by the Free
# Software Foundation) version 2.1 dated February 1999.
#
# This program is distributed in the hope that it will be useful, but
# WITHOUT ANY WARRANTY; without even the IMPLIED WARRANTY OF MERCHANTABILITY
# or FITNESS FOR A PARTICULAR PURPOSE. See the terms and conditions of the
# GNU General Public License for more details.
#
# You should have received a copy of the GNU Lesser General Public
# License along with this program (see file LICENSE); if not, write to
# the Free Software Foundation, Inc., 59 Temple Place, Suite 330,
# Boston, MA 02111-1307 USA or visit <http://www.gnu.org/licenses/>.
# ============================================================


from typing import Optional, Union, Any, Generator
from hexrd.material.crystallography import PlaneData
from hexrd.distortion.distortionabc import DistortionABC

import numba
import numpy as np
import numba

from hexrd import constants
from hexrd import matrixutil as mutil
from hexrd import gridutil as gutil

from hexrd.material.crystallography import processWavelength, PlaneData

from hexrd.transforms import xf
from hexrd.transforms import xfcapi
from hexrd.valunits import valWUnit

from hexrd import distortion as distortion_pkg

from hexrd.deprecation import deprecated


simlp = 'hexrd.instrument.hedm_instrument.HEDMInstrument.simulate_laue_pattern'

# =============================================================================
# PARAMETERS
# =============================================================================

distortion_key = 'distortion'

d2r = piby180 = constants.d2r
r2d = constants.r2d

epsf = constants.epsf  # ~2.2e-16
ten_epsf = 10 * epsf  # ~2.2e-15
sqrt_epsf = constants.sqrt_epsf  # ~1.5e-8

bHat_l_DFLT = constants.beam_vec.flatten()
eHat_l_DFLT = constants.eta_vec.flatten()

nans_1x2 = np.nan * np.ones((1, 2))

# =============================================================================
# CLASSES
# =============================================================================


class EtaOmeMaps(object):
    """
    find-orientations loads pickled eta-ome data, but CollapseOmeEta is not
    pickleable, because it holds a list of ReadGE, each of which holds a
    reference to an open file object, which is not pickleable.
    """

    def __init__(self, ome_eta_archive: str):
        ome_eta: np.ndarray = np.load(ome_eta_archive, allow_pickle=True)

        planeData_args = ome_eta['planeData_args']
        planeData_hkls = ome_eta['planeData_hkls']
        self.planeData = PlaneData(planeData_hkls, *planeData_args)
        self.planeData.exclusions = ome_eta['planeData_excl']
        self.dataStore = ome_eta['dataStore']
        self.iHKLList = ome_eta['iHKLList']
        self.etaEdges = ome_eta['etaEdges']
        self.omeEdges = ome_eta['omeEdges']
        self.etas = ome_eta['etas']
        self.omegas = ome_eta['omegas']

    def save_eta_ome_maps(self, filename: str) -> None:
        """
        eta_ome.dataStore
        eta_ome.planeData
        eta_ome.iHKLList
        eta_ome.etaEdges
        eta_ome.omeEdges
        eta_ome.etas
        eta_ome.omegas
        """
        args = np.array(self.planeData.getParams(), dtype=object)[:4]
        args[2] = valWUnit('wavelength', 'length', args[2], 'angstrom')
        hkls = np.vstack([i['hkl'] for i in self.planeData.hklDataList]).T
        save_dict = {
            'dataStore': self.dataStore,
            'etas': self.etas,
            'etaEdges': self.etaEdges,
            'iHKLList': self.iHKLList,
            'omegas': self.omegas,
            'omeEdges': self.omeEdges,
            'planeData_args': args,
            'planeData_hkls': hkls,
            'planeData_excl': self.planeData.exclusions,
        }
        np.savez_compressed(filename, **save_dict)


# =============================================================================
# FUNCTIONS
# =============================================================================


def _zproject(x: np.ndarray, y: np.ndarray):
    return np.cos(x) * np.sin(y) - np.sin(x) * np.cos(y)


def zproject_sph_angles(
    invecs: np.ndarray,
    chi: float = 0.0,
    method: str = 'stereographic',
    source: str = 'd',
    use_mask: bool = False,
    invert_z: bool = False,
    rmat: Optional[np.ndarray] = None,
) -> Union[np.ndarray, tuple[np.ndarray, np.ndarray]]:
    """
    Projects spherical angles to 2-d mapping.

    Parameters
    ----------
    invec : array_like
        The (n, 3) array of input points, interpreted via the 'source' kwarg.
    chi : scalar, optional
        The inclination angle of the sample frame. The default is 0..
    method : str, optional
        Mapping type spec, either 'stereographic' or 'equal-area'.
        The default is 'stereographic'.
    source : str, optional
        The type specifier of the input vectors, either 'd', 'q', or 'g'.
            'd' signifies unit diffraction vectors as (2theta, eta, omega),
            'q' specifies unit scattering vectors as (2theta, eta, omega),
            'g' specifies unit vectors in the sample frame as (x, y, z).
        The default is 'd'.
    use_mask : bool, optional
        If True, trim points not on the +z hemishpere (polar angles > 90).
        The default is False.
    invert_z : bool, optional
        If True, invert the Z-coordinates of the unit vectors calculated from
        the input angles. The default is False.
    rmat : numpy.ndarry, shape=(3, 3), optional
        Array representing a change of basis (rotation) to appy to the
        calculated unit vectors. The default is None.

    Raises
    ------
    RuntimeError
        If method not in ('stereographic', 'equal-area').

    Returns
    -------
    numpy.ndarray or tuple
        If use_mask = False, then the array of n mapped input points with shape
        (n, 2).  If use_mask = True, then the first element is the ndarray of
        mapped points with shape (<=n, 2), and the second is a bool array with
        shape (n,) marking the point that fell on the upper hemishpere.
        .

    Notes
    -----
    CAVEAT: +Z axis projections only!!!
    TODO: check mask application.
    """
    assert isinstance(source, str), "source kwarg must be a string"

    invecs = np.atleast_2d(invecs)
    if source.lower() == 'd':
        spts_s = xfcapi.anglesToDVec(invecs, chi=chi)
    elif source.lower() == 'q':
        spts_s = xfcapi.angles_to_gvec(invecs, chi=chi)
    elif source.lower() == 'g':
        spts_s = invecs

    if rmat is not None:
        spts_s = np.dot(spts_s, rmat.T)

    if invert_z:
        spts_s[:, 2] = -spts_s[:, 2]

    # filter based on hemisphere
    if use_mask:
        pzi = spts_s[:, 2] <= 0
        spts_s = spts_s[pzi, :]

    if method.lower() == 'stereographic':
        ppts = np.vstack(
            [
                spts_s[:, 0] / (1.0 - spts_s[:, 2]),
                spts_s[:, 1] / (1.0 - spts_s[:, 2]),
            ]
        ).T
    elif method.lower() == 'equal-area':
        chords = spts_s + np.tile([0, 0, 1], (len(spts_s), 1))
        scl = np.tile(xfcapi.rowNorm(chords), (2, 1)).T
        ucrd = mutil.unitVector(
            np.hstack([chords[:, :2], np.zeros((len(spts_s), 1))]).T
        )

        ppts = ucrd[:2, :].T * scl
    else:
        raise RuntimeError(f"method '{method}' not recognized")

    if use_mask:
        return ppts, pzi
    else:
        return ppts


def make_polar_net(
    ndiv: int = 24, projection: str = 'stereographic', max_angle: float = 120.0
) -> np.ndarray:
    """
    TODO: options for generating net boundaries; fixed to Z proj.
    """
    ndiv_tth = int(np.floor(0.5 * ndiv)) + 1
    wtths = np.radians(
        np.linspace(0, 1, num=ndiv_tth, endpoint=True) * max_angle
    )
    wetas = np.radians(np.linspace(-1, 1, num=ndiv + 1, endpoint=True) * 180.0)
    weta_gen = np.radians(np.linspace(-1, 1, num=181, endpoint=True) * 180.0)
    pts = []
    for eta in wetas:
        net_ang = np.vstack(
            [[wtths[0], wtths[-1]], np.tile(eta, 2), np.zeros(2)]
        ).T
        pts.append(zproject_sph_angles(net_ang, method=projection, source='d'))
        pts.append(np.nan * np.ones((1, 2)))
    for tth in wtths[1:]:
        net_ang = np.vstack(
            [tth * np.ones_like(weta_gen), weta_gen, np.zeros_like(weta_gen)]
        ).T
        pts.append(zproject_sph_angles(net_ang, method=projection, source='d'))
        pts.append(nans_1x2)

    return np.vstack(pts)


def validateAngleRanges(
    angList: Union[np.ndarray, list[float]],
    startAngs: Union[np.ndarray, list[float]],
    stopAngs: Union[np.ndarray, list[float]],
    ccw: bool = True,
) -> np.ndarray:
    """
    Indetify angles that fall within specified ranges.

    A better way to go.  find out if an angle is in the range
    CCW or CW from start to stop

    There is, of course an ambigutiy if the start and stop angle are
    the same; we treat them as implying 2*pi
    """
    angList = np.atleast_1d(angList).flatten()
    startAngs = np.atleast_1d(startAngs).flatten()
    stopAngs = np.atleast_1d(stopAngs).flatten()

    if len(startAngs) != len(stopAngs):
        raise ValueError("start and stop angles must have same length")

    # to avoid warnings in >=, <= later down, mark nans;
    # need these to trick output to False in the case of nan input
    nan_mask = np.isnan(angList)

    reflInRange = np.zeros(angList.shape, dtype=bool)

    # bin length for chunking
    binLen = np.pi / 2.0

    # in plane vectors defining wedges
    x0 = np.vstack([np.cos(startAngs), np.sin(startAngs)])
    x1 = np.vstack([np.cos(stopAngs), np.sin(stopAngs)])

    # dot products
    dp = np.sum(x0 * x1, axis=0)
    if np.any(dp >= 1.0 - sqrt_epsf) and len(startAngs) > 1:
        # ambiguous case
        raise RuntimeError(
            "Improper usage; "
            + "at least one of your ranges is already 360 degrees!"
        )
    elif dp[0] >= 1.0 - sqrt_epsf and len(startAngs) == 1:
        # trivial case!
        reflInRange = np.ones(angList.shape, dtype=bool)
        reflInRange[nan_mask] = False
    else:
        # solve for arc lengths
        # ...note: no zeros should have made it here
        a = x0[0, :] * x1[1, :] - x0[1, :] * x1[0, :]
        b = x0[0, :] * x1[0, :] + x0[1, :] * x1[1, :]
        phi = np.arctan2(b, a)

        arclen = 0.5 * np.pi - phi  # these are clockwise
        cw_phis = arclen < 0
        arclen[cw_phis] += 2 * np.pi  # all positive (CW) now
        if not ccw:
            arclen = 2 * np.pi - arclen

        if sum(arclen) > 2 * np.pi:
            raise RuntimeWarning(
                "Specified angle ranges sum to > 360 degrees, "
                + "which is suspect..."
            )

        # check that there are no more than dp = np.zeros(len(startAngs))
        for i in range(len(startAngs)):
            # number or subranges using 'binLen'
            numSubranges = int(np.ceil(arclen[i] / binLen))

            # check remainder
            binrem = np.remainder(arclen[i], binLen)
            finalBinLen = binLen if binrem == 0 else binrem

            # if clockwise, negate bin length
            if not ccw:
                binLen = -binLen
                finalBinLen = -finalBinLen

            # Create sub ranges on the fly to avoid ambiguity in dot product
            # for wedges >= 180 degrees
            subRanges = np.array(
                [startAngs[i] + binLen * j for j in range(numSubranges)]
                + [startAngs[i] + binLen * (numSubranges - 1) + finalBinLen]
            )

            for k in range(numSubranges):
                zStart = _zproject(angList, subRanges[k])
                zStop = _zproject(angList, subRanges[k + 1])
                if ccw:
                    zStart[nan_mask] = 999.0
                    zStop[nan_mask] = -999.0
                    reflInRange = reflInRange | np.logical_and(
                        zStart <= 0, zStop >= 0
                    )
                else:
                    zStart[nan_mask] = -999.0
                    zStop[nan_mask] = 999.0
                    reflInRange = reflInRange | np.logical_and(
                        zStart >= 0, zStop <= 0
                    )
    return reflInRange


<<<<<<< HEAD
@deprecated(deprecation_date='2025-01-01')
=======
@deprecated(removal_date='2025-01-01')
>>>>>>> b7a88d8c
def simulateOmeEtaMaps(
    omeEdges,
    etaEdges,
    planeData,
    expMaps,
    chi=0.0,
    etaTol=None,
    omeTol=None,
    etaRanges=None,
    omeRanges=None,
    bVec=constants.beam_vec,
    eVec=constants.eta_vec,
    vInv=constants.identity_6x1,
):
    """
    Simulate spherical maps.

    Parameters
    ----------
    omeEdges : TYPE
        DESCRIPTION.
    etaEdges : TYPE
        DESCRIPTION.
    planeData : TYPE
        DESCRIPTION.
    expMaps : (3, n) ndarray
        DESCRIPTION.
    chi : TYPE, optional
        DESCRIPTION. The default is 0..
    etaTol : TYPE, optional
        DESCRIPTION. The default is None.
    omeTol : TYPE, optional
        DESCRIPTION. The default is None.
    etaRanges : TYPE, optional
        DESCRIPTION. The default is None.
    omeRanges : TYPE, optional
        DESCRIPTION. The default is None.
    bVec : TYPE, optional
        DESCRIPTION. The default is [0, 0, -1].
    eVec : TYPE, optional
        DESCRIPTION. The default is [1, 0, 0].
    vInv : TYPE, optional
        DESCRIPTION. The default is [1, 1, 1, 0, 0, 0].

    Returns
    -------
    eta_ome : TYPE
        DESCRIPTION.

    Notes
    -----
    all angular info is entered in degrees

    ??? might want to creat module-level angluar unit flag
    ??? might want to allow resvers delta omega

    """
    # convert to radians
    etaEdges = np.radians(np.sort(etaEdges))
    omeEdges = np.radians(np.sort(omeEdges))

    omeIndices = list(range(len(omeEdges)))
    etaIndices = list(range(len(etaEdges)))

    i_max = omeIndices[-1]
    j_max = etaIndices[-1]

    etaMin = etaEdges[0]
    etaMax = etaEdges[-1]
    omeMin = omeEdges[0]
    omeMax = omeEdges[-1]
    if omeRanges is None:
        omeRanges = [
            [omeMin, omeMax],
        ]

    if etaRanges is None:
        etaRanges = [
            [etaMin, etaMax],
        ]

    # signed deltas IN RADIANS
    del_ome = omeEdges[1] - omeEdges[0]
    del_eta = etaEdges[1] - etaEdges[0]

    delOmeSign = np.sign(del_eta)

    # tolerances are in degrees (easier)
    if omeTol is None:
        omeTol = abs(del_ome)
    else:
        omeTol = np.radians(omeTol)
    if etaTol is None:
        etaTol = abs(del_eta)
    else:
        etaTol = np.radians(etaTol)

    # pixel dialtions
    dpix_ome = round(omeTol / abs(del_ome))
    dpix_eta = round(etaTol / abs(del_eta))

    i_dil, j_dil = np.meshgrid(
        np.arange(-dpix_ome, dpix_ome + 1), np.arange(-dpix_eta, dpix_eta + 1)
    )

    # get symmetrically expanded hkls from planeData
    sym_hkls = planeData.getSymHKLs()
    nhkls = len(sym_hkls)

    # make things C-contiguous for use in xfcapi functions
    expMaps = np.array(expMaps.T, order='C')
    nOrs = len(expMaps)

    bMat = np.array(planeData.latVecOps['B'], order='C')
    wlen = planeData.wavelength

    bVec = np.array(bVec.flatten(), order='C')
    eVec = np.array(eVec.flatten(), order='C')
    vInv = np.array(vInv.flatten(), order='C')

    eta_ome = np.zeros((nhkls, max(omeIndices), max(etaIndices)), order='C')
    for iHKL in range(nhkls):
        these_hkls = np.ascontiguousarray(sym_hkls[iHKL].T, dtype=float)
        for iOr in range(nOrs):
            rMat_c = xfcapi.makeRotMatOfExpMap(expMaps[iOr, :])
            angList = np.vstack(
                xfcapi.oscillAnglesOfHKLs(
                    these_hkls,
                    chi,
                    rMat_c,
                    bMat,
                    wlen,
                    beamVec=bVec,
                    etaVec=eVec,
                    vInv=vInv,
                )
            )
            if not np.all(np.isnan(angList)):
                #
                angList[:, 1] = xfcapi.mapAngle(
                    angList[:, 1], [etaEdges[0], etaEdges[0] + 2 * np.pi]
                )
                angList[:, 2] = xfcapi.mapAngle(
                    angList[:, 2], [omeEdges[0], omeEdges[0] + 2 * np.pi]
                )
                #
                # do eta ranges
                angMask_eta = np.zeros(len(angList), dtype=bool)
                for etas in etaRanges:
                    angMask_eta = np.logical_or(
                        angMask_eta,
                        xf.validateAngleRanges(
                            angList[:, 1], etas[0], etas[1]
                        ),
                    )

                # do omega ranges
                ccw = True
                angMask_ome = np.zeros(len(angList), dtype=bool)
                for omes in omeRanges:
                    if omes[1] - omes[0] < 0:
                        ccw = False
                    angMask_ome = np.logical_or(
                        angMask_ome,
                        xf.validateAngleRanges(
                            angList[:, 2], omes[0], omes[1], ccw=ccw
                        ),
                    )

                # mask angles list, hkls
                angMask = np.logical_and(angMask_eta, angMask_ome)

                culledTTh = angList[angMask, 0]
                culledEta = angList[angMask, 1]
                culledOme = angList[angMask, 2]

                for iTTh in range(len(culledTTh)):
                    culledEtaIdx = np.where(etaEdges - culledEta[iTTh] > 0)[0]
                    if len(culledEtaIdx) > 0:
                        culledEtaIdx = culledEtaIdx[0] - 1
                        if culledEtaIdx < 0:
                            culledEtaIdx = None
                    else:
                        culledEtaIdx = None
                    culledOmeIdx = np.where(omeEdges - culledOme[iTTh] > 0)[0]
                    if len(culledOmeIdx) > 0:
                        if delOmeSign > 0:
                            culledOmeIdx = culledOmeIdx[0] - 1
                        else:
                            culledOmeIdx = culledOmeIdx[-1]
                        if culledOmeIdx < 0:
                            culledOmeIdx = None
                    else:
                        culledOmeIdx = None

                    if culledEtaIdx is not None and culledOmeIdx is not None:
                        if dpix_ome > 0 or dpix_eta > 0:
                            i_sup = omeIndices[culledOmeIdx] + np.array(
                                [i_dil.flatten()], dtype=int
                            )
                            j_sup = etaIndices[culledEtaIdx] + np.array(
                                [j_dil.flatten()], dtype=int
                            )

                            # catch shit that falls off detector...
                            # maybe make this fancy enough to wrap at 2pi?
                            idx_mask = np.logical_and(
                                np.logical_and(i_sup >= 0, i_sup < i_max),
                                np.logical_and(j_sup >= 0, j_sup < j_max),
                            )
                            eta_ome[iHKL, i_sup[idx_mask], j_sup[idx_mask]] = (
                                1.0
                            )
                        else:
                            eta_ome[
                                iHKL,
                                omeIndices[culledOmeIdx],
                                etaIndices[culledEtaIdx],
                            ] = 1.0
    return eta_ome


def _fetch_hkls_from_planedata(pd: PlaneData):
    return np.hstack(pd.getSymHKLs(withID=True)).T


def _filter_hkls_eta_ome(
    hkls: np.ndarray,
    angles: np.ndarray,
    eta_range: list[tuple[float]],
    ome_range: list[tuple[float]],
    return_mask: bool = False,
) -> Union[
    tuple[np.ndarray, np.ndarray], tuple[np.ndarray, np.ndarray, np.ndarray]
]:
    """
    given a set of hkls and angles, filter them by the
    eta and omega ranges
    """
    angMask_eta = np.zeros(len(angles), dtype=bool)
    for etas in eta_range:
        angMask_eta = np.logical_or(
            angMask_eta, xf.validateAngleRanges(angles[:, 1], etas[0], etas[1])
        )

    ccw = True
    angMask_ome = np.zeros(len(angles), dtype=bool)
    for omes in ome_range:
        if omes[1] - omes[0] < 0:
            ccw = False
        angMask_ome = np.logical_or(
            angMask_ome,
            xf.validateAngleRanges(angles[:, 2], omes[0], omes[1], ccw=ccw),
        )

    angMask = np.logical_and(angMask_eta, angMask_ome)

    allAngs = angles[angMask, :]
    allHKLs = np.vstack([hkls, hkls])[angMask, :]

    if return_mask:
        return allAngs, allHKLs, angMask
    else:
        return allAngs, allHKLs


def _project_on_detector_plane(
    allAngs: np.ndarray,
    rMat_d: np.ndarray,
    rMat_c: np.ndarray,
    chi: float,
    tVec_d: np.ndarray,
    tVec_c: np.ndarray,
    tVec_s: np.ndarray,
    distortion: DistortionABC,
    beamVec: np.ndarray = constants.beam_vec,
) -> tuple[np.ndarray, np.ndarray, np.ndarray]:
    """
    utility routine for projecting a list of (tth, eta, ome) onto the
    detector plane parameterized by the args
    """
    gVec_cs = xfcapi.angles_to_gvec(
        allAngs, chi=chi, rmat_c=rMat_c, beam_vec=beamVec
    )

    rMat_ss = xfcapi.make_sample_rmat(chi, allAngs[:, 2])

    tmp_xys = xfcapi.gvec_to_xy(
        gVec_cs,
        rMat_d,
        rMat_ss,
        rMat_c,
        tVec_d,
        tVec_s,
        tVec_c,
        beam_vec=beamVec,
    )

    valid_mask = ~(np.isnan(tmp_xys[:, 0]) | np.isnan(tmp_xys[:, 1]))

    det_xy = np.atleast_2d(tmp_xys[valid_mask, :])

    # apply distortion if specified
    if distortion is not None:
        det_xy = distortion.apply_inverse(det_xy)

    return det_xy, rMat_ss, valid_mask


def _project_on_detector_cylinder(
    allAngs: np.ndarray,
    chi: float,
    tVec_d: np.ndarray,
    caxis: np.ndarray,
    paxis: np.ndarray,
    radius: float,
    physical_size: np.ndarray,
    angle_extent: float,
    distortion: DistortionABC = None,
    beamVec: np.ndarray = constants.beam_vec,
    etaVec: np.ndarray = constants.eta_vec,
    tVec_s: np.ndarray = constants.zeros_3x1,
    rmat_s: np.ndarray = constants.identity_3x3,
    tVec_c: np.ndarray = constants.zeros_3x1,
) -> tuple[np.ndarray, np.ndarray, np.ndarray]:
    """
    utility routine for projecting a list of (tth, eta, ome) onto the
    detector plane parameterized by the args. this function does the
    computation for a cylindrical detector
    """
    dVec_cs = xfcapi.anglesToDVec(
        allAngs, chi=chi, rMat_c=np.eye(3), bHat_l=beamVec, eHat_l=etaVec
    )

    rMat_ss = np.tile(rmat_s, [allAngs.shape[0], 1, 1])

    tmp_xys, valid_mask = _dvecToDetectorXYcylinder(
        dVec_cs,
        tVec_d,
        caxis,
        paxis,
        radius,
        physical_size,
        angle_extent,
        tVec_s=tVec_s,
        rmat_s=rmat_s,
        tVec_c=tVec_c,
    )

    det_xy = np.atleast_2d(tmp_xys[valid_mask, :])

    # apply distortion if specified
    if distortion is not None:
        det_xy = distortion.apply_inverse(det_xy)

    return det_xy, rMat_ss, valid_mask


def _dvecToDetectorXYcylinder(
    dVec_cs: np.ndarray,
    tVec_d: np.ndarray,
    caxis: np.ndarray,
    paxis: np.ndarray,
    radius: float,
    physical_size: np.ndarray,
    angle_extent: float,
    tVec_s: np.ndarray = constants.zeros_3x1,
    tVec_c: np.ndarray = constants.zeros_3x1,
    rmat_s: np.ndarray = constants.identity_3x3,
) -> tuple[np.ndarray, np.ndarray]:

    cvec = _unitvec_to_cylinder(
        dVec_cs,
        caxis,
        paxis,
        radius,
        tVec_d,
        tVec_s=tVec_s,
        tVec_c=tVec_c,
        rmat_s=rmat_s,
    )

    cvec_det, valid_mask = _clip_to_cylindrical_detector(
        cvec,
        tVec_d,
        caxis,
        paxis,
        radius,
        physical_size,
        angle_extent,
        tVec_s=tVec_s,
        tVec_c=tVec_c,
        rmat_s=rmat_s,
    )

    xy_det = _dewarp_from_cylinder(
        cvec_det,
        tVec_d,
        caxis,
        paxis,
        radius,
        tVec_s=tVec_s,
        tVec_c=tVec_c,
        rmat_s=rmat_s,
    )

    return xy_det, valid_mask


def _unitvec_to_cylinder(
    uvw: np.ndarray,
    caxis: np.ndarray,
    paxis: np.ndarray,
    radius: float,
    tvec: np.ndarray,
    tVec_s: np.ndarray = constants.zeros_3x1,
    tVec_c: np.ndarray = constants.zeros_3x1,
    rmat_s: np.ndarray = constants.identity_3x3,
) -> np.ndarray:
    """
    get point where unitvector uvw
    intersect the cylindrical detector.
    this will give points which are
    outside the actual panel. the points
    will be clipped to the panel later

    Parameters
    ----------
    uvw : numpy.ndarray
    unit vectors stacked row wise (nx3) shape

    Returns
    -------
    numpy.ndarray
    (x,y,z) vectors point which intersect with
    the cylinder with (nx3) shape
    """
    naxis = np.cross(caxis, paxis)
    naxis = naxis / np.linalg.norm(naxis)

    tvec_c_l = np.dot(rmat_s, tVec_c)

    delta = tvec - (radius * naxis + np.squeeze(tVec_s) + np.squeeze(tvec_c_l))
    num = uvw.shape[0]
    cx = np.atleast_2d(caxis).T

    delta_t = np.tile(delta, [num, 1])

    t1 = np.dot(uvw, delta.T)
    t2 = np.squeeze(np.dot(uvw, cx))
    t3 = np.squeeze(np.dot(delta, cx))
    t4 = np.dot(uvw, cx)

    A = np.squeeze(1 - t4**2)
    B = t1 - t2 * t3
    C = radius**2 - np.linalg.norm(delta) ** 2 + t3**2

    mask = np.abs(A) < 1e-10
    beta = np.zeros(
        [
            num,
        ]
    )

    beta[~mask] = (B[~mask] + np.sqrt(B[~mask] ** 2 + A[~mask] * C)) / A[~mask]

    beta[mask] = np.nan
    return np.tile(beta, [3, 1]).T * uvw


def _clip_to_cylindrical_detector(
    uvw: np.ndarray,
    tVec_d: np.ndarray,
    caxis: np.ndarray,
    paxis: np.ndarray,
    radius: float,
    physical_size: np.ndarray,
    angle_extent: float,
    tVec_s: np.ndarray = constants.zeros_3x1,
    tVec_c: np.ndarray = constants.zeros_3x1,
    rmat_s: np.ndarray = constants.identity_3x3,
) -> tuple[np.ndarray, np.ndarray]:
    """
    takes in the intersection points uvw
    with the cylindrical detector and
    prunes out points which don't actually
    hit the actual panel

    Parameters
    ----------
    uvw : numpy.ndarray
    unit vectors stacked row wise (nx3) shape

    Returns
    -------
    numpy.ndarray
    (x,y,z) vectors point which fall on panel
    with (mx3) shape
    """
    # first get rid of points which are above
    # or below the detector
    naxis = np.cross(caxis, paxis)
    num = uvw.shape[0]

    cx = np.atleast_2d(caxis).T
    nx = np.atleast_2d(naxis).T

    tvec_c_l = np.dot(rmat_s, tVec_c)

    delta = tVec_d - (
        radius * naxis + np.squeeze(tVec_s) + np.squeeze(tvec_c_l)
    )

    delta_t = np.tile(delta, [num, 1])

    uvwp = uvw - delta_t
    dp = np.dot(uvwp, cx)

    uvwpxy = uvwp - np.tile(dp, [1, 3]) * np.tile(cx, [1, num]).T

    size = physical_size
    tvec = np.atleast_2d(tVec_d).T

    # ycomp = uvwp - np.tile(tVec_d,[num, 1])
    mask1 = np.squeeze(np.abs(dp) > size[0] * 0.5)
    uvwp[mask1, :] = np.nan

    # next get rid of points that fall outside
    # the polar angle range

    ang = np.dot(uvwpxy, nx) / radius
    ang[np.abs(ang) > 1.0] = np.sign(ang[np.abs(ang) > 1.0])

    ang = np.arccos(ang)
    mask2 = np.squeeze(ang >= angle_extent)
    mask = np.logical_or(mask1, mask2)
    res = uvw.copy()
    res[mask, :] = np.nan

    return res, ~mask


def _dewarp_from_cylinder(
    uvw: np.ndarray,
    tVec_d: np.ndarray,
    caxis: np.ndarray,
    paxis: np.ndarray,
    radius: float,
    tVec_s: np.ndarray = constants.zeros_3x1,
    tVec_c: np.ndarray = constants.zeros_3x1,
    rmat_s: np.ndarray = constants.identity_3x3,
):
    """
    routine to convert cylindrical coordinates
    to cartesian coordinates in image frame
    """
    naxis = np.cross(caxis, paxis)
    naxis = naxis / np.linalg.norm(naxis)

    cx = np.atleast_2d(caxis).T
    px = np.atleast_2d(paxis).T
    nx = np.atleast_2d(naxis).T
    num = uvw.shape[0]

    tvec_c_l = np.dot(rmat_s, tVec_c)

    delta = tVec_d - (
        radius * naxis + np.squeeze(tVec_s) + np.squeeze(tvec_c_l)
    )

    delta_t = np.tile(delta, [num, 1])

    uvwp = uvw - delta_t

    uvwpxy = uvwp - np.tile(np.dot(uvwp, cx), [1, 3]) * np.tile(cx, [1, num]).T

    sgn = np.sign(np.dot(uvwpxy, px))
    sgn[sgn == 0.0] = 1.0
    ang = np.dot(uvwpxy, nx) / radius
    ang[np.abs(ang) > 1.0] = np.sign(ang[np.abs(ang) > 1.0])
    ang = np.arccos(ang)
    xcrd = np.squeeze(radius * ang * sgn)
    ycrd = np.squeeze(np.dot(uvwp, cx))
    return np.vstack((xcrd, ycrd)).T


def _warp_to_cylinder(
    cart: np.ndarray,
    tVec_d: np.ndarray,
    radius: float,
    caxis: np.ndarray,
    paxis: np.ndarray,
    tVec_s: np.ndarray = constants.zeros_3x1,
    rmat_s: np.ndarray = constants.identity_3x3,
    tVec_c: np.ndarray = constants.zeros_3x1,
    normalize: bool = True,
) -> np.ndarray:
    """
    routine to convert cartesian coordinates
    in image frame to cylindrical coordinates
    """
    tvec = np.atleast_2d(tVec_d).T
    if tVec_s.ndim == 1:
        tVec_s = np.atleast_2d(tVec_s).T
    if tVec_c.ndim == 1:
        tVec_c = np.atleast_2d(tVec_c).T
    num = cart.shape[0]
    naxis = np.cross(paxis, caxis)
    x = cart[:, 0]
    y = cart[:, 1]
    th = x / radius
    xp = radius * np.sin(th)
    xn = radius * (1 - np.cos(th))

    ccomp = np.tile(y, [3, 1]).T * np.tile(caxis, [num, 1])
    pcomp = np.tile(xp, [3, 1]).T * np.tile(paxis, [num, 1])
    ncomp = np.tile(xn, [3, 1]).T * np.tile(naxis, [num, 1])
    cart3d = pcomp + ccomp + ncomp

    tVec_c_l = np.dot(rmat_s, tVec_c)

    res = cart3d + np.tile(tvec - tVec_s - tVec_c_l, [1, num]).T

    if normalize:
        return res / np.tile(np.linalg.norm(res, axis=1), [3, 1]).T
    else:
        return res


def _dvec_to_angs(
    dvecs: np.ndarray, bvec: np.ndarray, evec: np.ndarray
) -> tuple[np.ndarray, np.ndarray]:
    """
    convert diffraction vectors to (tth, eta)
    angles in the 'eta' frame
    dvecs is assumed to have (nx3) shape
    """
    num = dvecs.shape[0]
    exb = np.cross(evec, bvec)
    exb = exb / np.linalg.norm(exb)
    bxexb = np.cross(bvec, exb)
    bxexb = bxexb / np.linalg.norm(bxexb)

    dp = np.dot(bvec, dvecs.T)
    dp[np.abs(dp) > 1.0] = np.sign(dp[np.abs(dp) > 1.0])
    tth = np.arccos(dp)

    dvecs_p = dvecs - np.tile(dp, [3, 1]).T * np.tile(bvec, [num, 1])

    dpx = np.dot(bxexb, dvecs_p.T)
    dpy = np.dot(exb, dvecs_p.T)
    eta = np.arctan2(dpy, dpx)

    return tth, eta


def simulateGVecs(
    pd: PlaneData,
    detector_params: np.ndarray,
    grain_params: np.ndarray,
    ome_range: list[tuple[float]] = [
        (-np.pi, np.pi),
    ],
    ome_period: tuple[float] = (-np.pi, np.pi),
    eta_range: list[tuple[float]] = [
        (-np.pi, np.pi),
    ],
    panel_dims: list[tuple[float]] = [(-204.8, -204.8), (204.8, 204.8)],
    pixel_pitch: tuple[float] = (0.2, 0.2),
    distortion: DistortionABC = None,
) -> tuple[np.ndarray, np.ndarray, np.ndarray, np.ndarray, np.ndarray]:
    """
    returns valid_ids, valid_hkl, valid_ang, valid_xy, ang_ps

    panel_dims are [(xmin, ymin), (xmax, ymax)] in mm

    pixel_pitch is [row_size, column_size] in mm

    simulate the monochormatic scattering for a specified

        - space group
        - wavelength
        - orientation
        - strain
        - position
        - detector parameters
        - oscillation axis tilt (chi)

    subject to

        - omega (oscillation) ranges (list of (min, max) tuples)
        - eta (azimuth) ranges

    pd................a hexrd.crystallography.PlaneData instance
    detector_params...a (10,) ndarray containing the tilt angles (3),
                      translation (3), chi (1), and sample frame translation
                      (3) parameters
    grain_params......a (12,) ndarray containing the exponential map (3),
                      translation (3), and inverse stretch tensor compnents
                      in Mandel-Voigt notation (6).

    * currently only one panel is supported, but this will likely change soon
    """
    bMat = pd.latVecOps['B']
    wlen = pd.wavelength
    full_hkls = _fetch_hkls_from_planedata(pd)

    # extract variables for convenience
    rMat_d = xfcapi.makeDetectorRotMat(detector_params[:3])
    tVec_d = np.ascontiguousarray(detector_params[3:6])
    chi = detector_params[6]
    tVec_s = np.ascontiguousarray(detector_params[7:10])
    rMat_c = xfcapi.makeRotMatOfExpMap(grain_params[:3])
    tVec_c = np.ascontiguousarray(grain_params[3:6])
    vInv_s = np.ascontiguousarray(grain_params[6:12])

    # first find valid G-vectors
    angList = np.vstack(
        xfcapi.oscillAnglesOfHKLs(
            full_hkls[:, 1:], chi, rMat_c, bMat, wlen, vInv=vInv_s
        )
    )
    allAngs, allHKLs = _filter_hkls_eta_ome(
        full_hkls, angList, eta_range, ome_range
    )

    if len(allAngs) == 0:
        valid_ids = []
        valid_hkl = []
        valid_ang = []
        valid_xy = []
        ang_ps = []
    else:
        # ??? preallocate for speed?
        det_xy, rMat_s, _ = _project_on_detector_plane(
            allAngs, rMat_d, rMat_c, chi, tVec_d, tVec_c, tVec_s, distortion
        )

        on_panel = np.logical_and(
            np.logical_and(
                det_xy[:, 0] >= panel_dims[0][0],
                det_xy[:, 0] <= panel_dims[1][0],
            ),
            np.logical_and(
                det_xy[:, 1] >= panel_dims[0][1],
                det_xy[:, 1] <= panel_dims[1][1],
            ),
        )

        op_idx = np.where(on_panel)[0]

        valid_ang = allAngs[op_idx, :]
        valid_ang[:, 2] = xfcapi.mapAngle(valid_ang[:, 2], ome_period)
        valid_ids = allHKLs[op_idx, 0]
        valid_hkl = allHKLs[op_idx, 1:]
        valid_xy = det_xy[op_idx, :]
        ang_ps = angularPixelSize(
            valid_xy,
            pixel_pitch,
            rMat_d,
            rMat_s,
            tVec_d,
            tVec_s,
            tVec_c,
            distortion=distortion,
        )

    return valid_ids, valid_hkl, valid_ang, valid_xy, ang_ps


<<<<<<< HEAD
@deprecated(new_func=simlp, deprecation_date='2025-01-01')
=======
@deprecated(new_func=simlp, removal_date='2025-01-01')
>>>>>>> b7a88d8c
def simulateLauePattern(
    hkls,
    bMat,
    rmat_d,
    tvec_d,
    panel_dims,
    panel_buffer=5,
    minEnergy=8,
    maxEnergy=24,
    rmat_s=np.eye(3),
    grain_params=None,
    distortion=None,
    beamVec=None,
):

    if beamVec is None:
        beamVec = xfcapi.bVec_ref

    # parse energy ranges
    multipleEnergyRanges = False
    if hasattr(maxEnergy, '__len__'):
        assert len(maxEnergy) == len(
            minEnergy
        ), 'energy cutoff ranges must have the same length'
        multipleEnergyRanges = True
<<<<<<< HEAD
        lmin = [processWavelength(e) for e in minEnergy]
        lmax = [processWavelength(e) for e in maxEnergy]
=======
        lmin = [processWavelength(e) for e in maxEnergy]
        lmax = [processWavelength(e) for e in minEnergy]
>>>>>>> b7a88d8c
    else:
        lmin = processWavelength(maxEnergy)
        lmax = processWavelength(minEnergy)

    # process crystal rmats and inverse stretches
    if grain_params is None:
        grain_params = np.atleast_2d(
            [0.0, 0.0, 0.0, 0.0, 0.0, 0.0, 1.0, 1.0, 1.0, 0.0, 0.0, 0.0]
        )

    n_grains = len(grain_params)

    # dummy translation vector... make input
    tvec_s = np.zeros((3, 1))

    # number of hkls
    nhkls_tot = hkls.shape[1]

    # unit G-vectors in crystal frame
    ghat_c = mutil.unitVector(np.dot(bMat, hkls))

    # pre-allocate output arrays
    xy_det = np.nan * np.ones((n_grains, nhkls_tot, 2))
    hkls_in = np.nan * np.ones((n_grains, 3, nhkls_tot))
    angles = np.nan * np.ones((n_grains, nhkls_tot, 2))
    dspacing = np.nan * np.ones((n_grains, nhkls_tot))
    energy = np.nan * np.ones((n_grains, nhkls_tot))

    """
    LOOP OVER GRAINS
    """

    for iG, gp in enumerate(grain_params):
        rmat_c = xfcapi.makeRotMatOfExpMap(gp[:3])
        tvec_c = gp[3:6].reshape(3, 1)
        vInv_s = mutil.vecMVToSymm(gp[6:].reshape(6, 1))

        # stretch them: V^(-1) * R * Gc
        ghat_s_str = mutil.unitVector(np.dot(vInv_s, np.dot(rmat_c, ghat_c)))
        ghat_c_str = np.dot(rmat_c.T, ghat_s_str)

        # project
        dpts = xfcapi.gvec_to_xy(
            ghat_c_str.T,
            rmat_d,
            rmat_s,
            rmat_c,
            tvec_d,
            tvec_s,
            tvec_c,
            beam_vec=beamVec,
        ).T

        # check intersections with detector plane
        canIntersect = ~np.isnan(dpts[0, :])
        npts_in = sum(canIntersect)

        if np.any(canIntersect):
            dpts = dpts[:, canIntersect].reshape(2, npts_in)
            dhkl = hkls[:, canIntersect].reshape(3, npts_in)

            # back to angles
            tth_eta, gvec_l = xfcapi.detectorXYToGvec(
                dpts.T, rmat_d, rmat_s, tvec_d, tvec_s, tvec_c, beamVec=beamVec
            )
            tth_eta = np.vstack(tth_eta).T

            # warp measured points
            if distortion is not None:
                dpts = distortion.apply_inverse(dpts)

            # plane spacings and energies
            dsp = 1.0 / mutil.columnNorm(np.dot(bMat, dhkl))
            wlen = 2 * dsp * np.sin(0.5 * tth_eta[:, 0])

            # find on spatial extent of detector
            xTest = np.logical_and(
                dpts[0, :] >= -0.5 * panel_dims[1] + panel_buffer,
                dpts[0, :] <= 0.5 * panel_dims[1] - panel_buffer,
            )
            yTest = np.logical_and(
                dpts[1, :] >= -0.5 * panel_dims[0] + panel_buffer,
                dpts[1, :] <= 0.5 * panel_dims[0] - panel_buffer,
            )

            onDetector = np.logical_and(xTest, yTest)
            if multipleEnergyRanges:
                validEnergy = np.zeros(len(wlen), dtype=bool)
                for i in range(len(lmin)):
                    validEnergy = validEnergy | np.logical_and(
                        wlen >= lmin[i], wlen <= lmax[i]
                    )
            else:
                validEnergy = np.logical_and(wlen >= lmin, wlen <= lmax)

            # index for valid reflections
            keepers = np.where(np.logical_and(onDetector, validEnergy))[0]

            # assign output arrays
            xy_det[iG][keepers, :] = dpts[:, keepers].T
            hkls_in[iG][:, keepers] = dhkl[:, keepers]
            angles[iG][keepers, :] = tth_eta[keepers, :]
            dspacing[iG, keepers] = dsp[keepers]
            energy[iG, keepers] = processWavelength(wlen[keepers])
    return xy_det, hkls_in, angles, dspacing, energy


@numba.njit(nogil=True, cache=True)
def _expand_pixels(
    original: np.ndarray, w: float, h: float, result: np.ndarray
) -> np.ndarray:
    hw = 0.5 * w
    hh = 0.5 * h
    for el in range(len(original)):
        x, y = original[el, 0], original[el, 1]
        result[el * 4 + 0, 0] = x - hw
        result[el * 4 + 0, 1] = y - hh
        result[el * 4 + 1, 0] = x + hw
        result[el * 4 + 1, 1] = y - hh
        result[el * 4 + 2, 0] = x + hw
        result[el * 4 + 2, 1] = y + hh
        result[el * 4 + 3, 0] = x - hw
        result[el * 4 + 3, 1] = y + hh

    return result


@numba.njit(nogil=True, cache=True)
def _compute_max(
    tth: np.ndarray, eta: np.ndarray, result: np.ndarray
) -> np.ndarray:
    period = 2.0 * np.pi
    hperiod = np.pi
    for el in range(0, len(tth), 4):
        max_tth = np.abs(tth[el + 0] - tth[el + 3])
        eta_diff = eta[el + 0] - eta[el + 3]
        max_eta = np.abs(np.remainder(eta_diff + hperiod, period) - hperiod)
        for i in range(3):
            curr_tth = np.abs(tth[el + i] - tth[el + i + 1])
            eta_diff = eta[el + i] - eta[el + i + 1]
            curr_eta = np.abs(
                np.remainder(eta_diff + hperiod, period) - hperiod
            )
            max_tth = np.maximum(curr_tth, max_tth)
            max_eta = np.maximum(curr_eta, max_eta)
        result[el // 4, 0] = max_tth
        result[el // 4, 1] = max_eta

    return result


def angularPixelSize(
    xy_det: np.ndarray,
    xy_pixelPitch: tuple[float],
    rMat_d: np.ndarray,
    rMat_s: np.ndarray,
    tVec_d: np.ndarray,
    tVec_s: np.ndarray,
    tVec_c: np.ndarray,
    distortion: DistortionABC = None,
    beamVec: np.ndarray = None,
    etaVec: np.ndarray = None,
) -> np.ndarray:
    """
    Calculate angular pixel sizes on a detector.

    * choices to beam vector and eta vector specs have been supressed
    * assumes xy_det in UNWARPED configuration
    """
    xy_det = np.atleast_2d(xy_det)
    if distortion is not None:  # !!! check this logic
        xy_det = distortion.apply(xy_det)
    if beamVec is None:
        beamVec = xfcapi.bVec_ref
    if etaVec is None:
        etaVec = xfcapi.eta_ref

    xy_expanded = np.empty((len(xy_det) * 4, 2), dtype=xy_det.dtype)
    xy_expanded = _expand_pixels(
        xy_det, xy_pixelPitch[0], xy_pixelPitch[1], xy_expanded
    )
    gvec_space, _ = xfcapi.detectorXYToGvec(
        xy_expanded,
        rMat_d,
        rMat_s,
        tVec_d,
        tVec_s,
        tVec_c,
        beamVec=beamVec,
        etaVec=etaVec,
    )
    result = np.empty_like(xy_det)
    return _compute_max(gvec_space[0], gvec_space[1], result)


def make_reflection_patches(
    instr_cfg: dict[str, Any],
    tth_eta: np.ndarray,
    ang_pixel_size: np.ndarray,
    omega: Optional[np.ndarray] = None,
    tth_tol: float = 0.2,
    eta_tol: float = 1.0,
    rmat_c: np.ndarray = np.eye(3),
    tvec_c: np.ndarray = np.zeros((3, 1)),
    npdiv: int = 1,
    quiet: bool = False,  # TODO: Remove this parameter - it isn't used
    compute_areas_func: np.ndarray = gutil.compute_areas,
) -> Generator[
    tuple[
        np.ndarray, np.ndarray, np.ndarray, np.ndarray, np.ndarray, np.ndarray
    ],
    None,
    None,
]:
    """Make angular patches on a detector.

    panel_dims are [(xmin, ymin), (xmax, ymax)] in mm

    pixel_pitch is [row_size, column_size] in mm

    FIXME: DISTORTION HANDING IS STILL A KLUDGE!!!

    patches are:

                 delta tth
    d  ------------- ... -------------
    e  | x | x | x | ... | x | x | x |
    l  ------------- ... -------------
    t                 .
    a                 .
                     .
    e  ------------- ... -------------
    t  | x | x | x | ... | x | x | x |
    a  ------------- ... -------------

    outputs are:
        (tth_vtx, eta_vtx),
        (x_vtx, y_vtx),
        connectivity,
        subpixel_areas,
        (x_center, y_center),
        (i_row, j_col)
    """

    # detector quantities
    rmat_d = xfcapi.makeRotMatOfExpMap(
        np.r_[instr_cfg['detector']['transform']['tilt']]
    )
    tvec_d = np.r_[instr_cfg['detector']['transform']['translation']]
    pixel_size = instr_cfg['detector']['pixels']['size']

    frame_nrows = instr_cfg['detector']['pixels']['rows']
    frame_ncols = instr_cfg['detector']['pixels']['columns']

    panel_dims = (
        -0.5 * np.r_[frame_ncols * pixel_size[1], frame_nrows * pixel_size[0]],
        0.5 * np.r_[frame_ncols * pixel_size[1], frame_nrows * pixel_size[0]],
    )
    row_edges = (
        np.arange(frame_nrows + 1)[::-1] * pixel_size[1] + panel_dims[0][1]
    )
    col_edges = np.arange(frame_ncols + 1) * pixel_size[0] + panel_dims[0][0]

    # handle distortion
    distortion = None
    if distortion_key in instr_cfg['detector']:
        distortion_cfg = instr_cfg['detector'][distortion_key]
        if distortion_cfg is not None:
            try:
                func_name = distortion_cfg['function_name']
                dparams = distortion_cfg['parameters']
                distortion = distortion_pkg.get_mapping(func_name, dparams)
            except KeyError:
                raise RuntimeError("problem with distortion specification")

    # sample frame
    chi = instr_cfg['oscillation_stage']['chi']
    tvec_s = np.r_[instr_cfg['oscillation_stage']['translation']]
    bvec = np.r_[instr_cfg['beam']['vector']]

    # data to loop
    # ??? WOULD IT BE CHEAPER TO CARRY ZEROS OR USE CONDITIONAL?
    if omega is None:
        full_angs = np.hstack([tth_eta, np.zeros((len(tth_eta), 1))])
    else:
        full_angs = np.hstack([tth_eta, omega.reshape(len(tth_eta), 1)])

    for angs, pix in zip(full_angs, ang_pixel_size):
        # calculate bin edges for patch based on local angular pixel size
        # tth
        ntths, tth_edges = gutil.make_tolerance_grid(
            bin_width=np.degrees(pix[0]),
            window_width=tth_tol,
            num_subdivisions=npdiv,
        )

        # eta
        netas, eta_edges = gutil.make_tolerance_grid(
            bin_width=np.degrees(pix[1]),
            window_width=eta_tol,
            num_subdivisions=npdiv,
        )

        # FOR ANGULAR MESH
        conn = gutil.cellConnectivity(netas, ntths, origin='ll')

        # meshgrid args are (cols, rows), a.k.a (fast, slow)
        m_tth, m_eta = np.meshgrid(tth_edges, eta_edges)
        npts_patch = m_tth.size

        # calculate the patch XY coords from the (tth, eta) angles
        # !!! will CHEAT and ignore the small perturbation the different
        #     omega angle values causes and simply use the central value
        gVec_angs_vtx = np.tile(angs, (npts_patch, 1)) + np.radians(
            np.vstack(
                [m_tth.flatten(), m_eta.flatten(), np.zeros(npts_patch)]
            ).T
        )

        xy_eval_vtx, _, _ = _project_on_detector_plane(
            gVec_angs_vtx,
            rmat_d,
            rmat_c,
            chi,
            tvec_d,
            tvec_c,
            tvec_s,
            distortion,
            beamVec=bvec,
        )

        areas = compute_areas_func(xy_eval_vtx, conn)

        # EVALUATION POINTS
        # !!! for lack of a better option will use centroids
        tth_eta_cen = gutil.cellCentroids(
            np.atleast_2d(gVec_angs_vtx[:, :2]), conn
        )

        gVec_angs = np.hstack(
            [tth_eta_cen, np.tile(angs[2], (len(tth_eta_cen), 1))]
        )

        xy_eval, _, _ = _project_on_detector_plane(
            gVec_angs,
            rmat_d,
            rmat_c,
            chi,
            tvec_d,
            tvec_c,
            tvec_s,
            distortion,
            beamVec=bvec,
        )

        row_indices = gutil.cellIndices(row_edges, xy_eval[:, 1])
        col_indices = gutil.cellIndices(col_edges, xy_eval[:, 0])

        yield (
            (
                (
                    gVec_angs_vtx[:, 0].reshape(m_tth.shape),
                    gVec_angs_vtx[:, 1].reshape(m_tth.shape),
                ),
                (
                    xy_eval_vtx[:, 0].reshape(m_tth.shape),
                    xy_eval_vtx[:, 1].reshape(m_tth.shape),
                ),
                conn,
                areas.reshape(netas, ntths),
                (
                    xy_eval[:, 0].reshape(netas, ntths),
                    xy_eval[:, 1].reshape(netas, ntths),
                ),
                (
                    row_indices.reshape(netas, ntths),
                    col_indices.reshape(netas, ntths),
                ),
            )
        )


def extract_detector_transformation(
    detector_params: Union[dict[str, Any], np.ndarray]
) -> tuple[np.ndarray, np.ndarray, float, np.ndarray]:
    """
    Construct arrays from detector parameters.

    goes from 10 vector of detector parames OR instrument config dictionary
    (from YAML spec) to affine transformation arrays

    Parameters
    ----------
    detector_params : TYPE
        DESCRIPTION.

    Returns
    -------
    rMat_d : TYPE
        DESCRIPTION.
    tVec_d : TYPE
        DESCRIPTION.
    chi : TYPE
        DESCRIPTION.
    tVec_s : TYPE
        DESCRIPTION.

    """
    # extract variables for convenience
    if isinstance(detector_params, dict):
        rMat_d = xfcapi.makeRotMatOfExpMap(
            np.array(detector_params['detector']['transform']['tilt'])
        )
        tVec_d = np.r_[detector_params['detector']['transform']['translation']]
        chi = detector_params['oscillation_stage']['chi']
        tVec_s = np.r_[detector_params['oscillation_stage']['translation']]
    else:
        assert len(
            detector_params >= 10
        ), "list of detector parameters must have length >= 10"
        rMat_d = xfcapi.makeRotMatOfExpMap(detector_params[:3])
        tVec_d = np.ascontiguousarray(detector_params[3:6])
        chi = detector_params[6]
        tVec_s = np.ascontiguousarray(detector_params[7:10])
    return rMat_d, tVec_d, chi, tVec_s<|MERGE_RESOLUTION|>--- conflicted
+++ resolved
@@ -367,11 +367,7 @@
     return reflInRange
 
 
-<<<<<<< HEAD
-@deprecated(deprecation_date='2025-01-01')
-=======
 @deprecated(removal_date='2025-01-01')
->>>>>>> b7a88d8c
 def simulateOmeEtaMaps(
     omeEdges,
     etaEdges,
@@ -1142,11 +1138,7 @@
     return valid_ids, valid_hkl, valid_ang, valid_xy, ang_ps
 
 
-<<<<<<< HEAD
-@deprecated(new_func=simlp, deprecation_date='2025-01-01')
-=======
 @deprecated(new_func=simlp, removal_date='2025-01-01')
->>>>>>> b7a88d8c
 def simulateLauePattern(
     hkls,
     bMat,
@@ -1172,13 +1164,8 @@
             minEnergy
         ), 'energy cutoff ranges must have the same length'
         multipleEnergyRanges = True
-<<<<<<< HEAD
-        lmin = [processWavelength(e) for e in minEnergy]
-        lmax = [processWavelength(e) for e in maxEnergy]
-=======
         lmin = [processWavelength(e) for e in maxEnergy]
         lmax = [processWavelength(e) for e in minEnergy]
->>>>>>> b7a88d8c
     else:
         lmin = processWavelength(maxEnergy)
         lmax = processWavelength(minEnergy)
