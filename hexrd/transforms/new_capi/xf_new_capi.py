# -*- coding: utf-8 -*-
"""
Transforms module implementation using a support C extension module.

Currently, this implementation contains code for the following functions:

 - angles_to_gvec
 - angles_to_dvec
 - gvec_to_xy
 - xy_to_gvec (partial)

 - unit_vector
 - make_rmat_of_exp_map
 - make_binary_rmat
 - make_beam_rmat
 - validate_angle_ranges
 - rotate_vecs_about_axis
 - quat_distance

There are also some functions that maybe would be needed in the transforms
module:
 - makeGVector
 - makeRotMatOfQuat
 - homochoricOfQuat
"""
from . import constants as cnst
from .transforms_definitions import xf_api
from hexrd.extensions import _new_transforms_capi as _impl

import numpy as np


@xf_api
def angles_to_gvec(angs, beam_vec=None, eta_vec=None, chi=None, rmat_c=None):
    """

    Takes triplets of angles in the beam frame (2*theta, eta, optional omega)
    to components of unit G-vectors in the LAB frame.  If the omega
    values are not trivial (i.e. angs[:, 2] = 0.), then the components
    are in the SAMPLE frame.  If the crystal rmat is specified and
    is not the identity, then the components are in the CRYSTAL frame.

    G vectors here referes to the reciprocal lattice vectors.

    Parameters
    ----------
    angs : ndarray
        The euler angles of diffraction. The last dimension must be 2 or 3.  In
        (2*theta, eta, omega) or (2*theta, eta) format.
    beam_vec : ndarray, optional
        Unit vector pointing towards the X-ray source in the lab frame.
        Defaults to [0,0,-1]
    eta_vec : ndarray, optional
        Vector defining eta=0 in the lab frame.  Defaults to [1,0,0]
    chi : float, optional
        The inclination angle of the sample frame about the lab frame X.
    rmat_c : ndarray, optional
        The change of basis matrix from the reciprocal frame to the crystal
        frame.  Defaults to the identity.

    Returns
    -------
    ndarray
        (3,n) array of unit reciprocal lattice vectors, frame depends on the
        input parameters
    """

    orig_ndim = angs.ndim

    # if only a pair is provided... convert to a triplet with omegas == 0
    # so that behavior is preserved.
    if angs.shape[-1] == 2:
        angs = np.hstack((angs, np.zeros(angs.shape[:-1] + (1,))))

    angs = np.ascontiguousarray(np.atleast_2d(angs))
    beam_vec = beam_vec if beam_vec is not None else cnst.beam_vec
    beam_vec = np.ascontiguousarray(beam_vec.flatten())
    eta_vec = eta_vec if eta_vec is not None else cnst.eta_vec
    eta_vec = np.ascontiguousarray(eta_vec.flatten())
    chi = 0.0 if chi is None else float(chi)
    rmat_c = (
        cnst.identity_3x3 if rmat_c is None else np.ascontiguousarray(rmat_c)
    )

    result = _impl.anglesToGVec(angs, beam_vec, eta_vec, chi, rmat_c)

    return result[0] if orig_ndim == 1 else result


@xf_api
def angles_to_dvec(angs, beam_vec=None, eta_vec=None, chi=None, rmat_c=None):
    """

    Takes triplets of angles in the beam frame (2*theta, eta, omega)
    to components of unit diffraction vectors in the LAB frame.  If the omega
    values are not trivial (i.e. angs[:, 2] = 0.), then the components
    are in the SAMPLE frame.  If the crystal rmat is specified and
    is not the identity, then the components are in the CRYSTAL frame.


    Parameters
    ----------
    angs : ndarray
        The euler angles of diffraction. The last dimension must be 3.  In
        (2*theta, eta, omega) format.
    beam_vec : ndarray, optional
        Unit vector pointing towards the X-ray source in the lab frame.
        Defaults to [0,0,-1]
    eta_vec : ndarray, optional
        Vector defining eta=0 in the lab frame.  Defaults to [1,0,0]
    chi : float, optional
        The inclination angle of the sample frame about the lab frame X.
    rmat_c : ndarray, optional
        The change of basis matrix from the reciprocal frame to the crystal
        frame.  Defaults to the identity.

    Returns
    -------
    ndarray
        (3,n) array of unit diffraction vectors, frame depends on the input
        parameters
    """
    # TODO: Improve capi to avoid multiplications when rmat_c is None
    beam_vec = beam_vec if beam_vec is not None else cnst.beam_vec
    eta_vec = eta_vec if eta_vec is not None else cnst.eta_vec

    angs = np.ascontiguousarray(np.atleast_2d(angs))
    beam_vec = np.ascontiguousarray(beam_vec.flatten())
    eta_vec = np.ascontiguousarray(eta_vec.flatten())
    rmat_c = (
        np.ascontiguousarray(rmat_c)
        if rmat_c is not None
        else cnst.identity_3x3
    )
    chi = 0.0 if chi is None else float(chi)

    return _impl.anglesToDVec(angs, beam_vec, eta_vec, chi, rmat_c)


def makeGVector(hkl, bMat):
    """
    Take a crystal relative b matrix onto a list of hkls to output unit
    reciprocal latice vectors (a.k.a. lattice plane normals)


    Parameters
    ----------
    hkl : ndarray
        (3,n) ndarray of n hstacked reciprocal lattice vector component
        triplets
    bMat : ndarray
        (3,3) ndarray of the change of basis matrix from the reciprocal
        lattice to the crystal reference frame

    Returns
    -------
    ndarray
        (3,n) ndarray of n unit reciprocal lattice vectors (a.k.a. lattice
        plane normals)

    """
    assert hkl.shape[0] == 3, 'hkl input must be (3, n)'
    return unit_vector(np.dot(bMat, hkl))


@xf_api
def gvec_to_xy(
    gvec_c,
    rmat_d,
    rmat_s,
    rmat_c,
    tvec_d,
    tvec_s,
    tvec_c,
    beam_vec=None,
    vmat_inv=None,
    bmat=None,
):
    """
    Takes a concatenated list of reciprocal lattice vectors components in the
    CRYSTAL FRAME to the specified detector-relative frame, subject to the
    following:

        1) it must be able to satisfy a bragg condition
        2) the associated diffracted beam must intersect the detector plane

    Parameters
    ----------
    gvec_c : array_like
        ([N,] 3) G-vector components in the CRYSTAL FRAME.
    rmat_d : array_like
        The (3, 3) COB matrix taking components in the
        DETECTOR FRAME to the LAB FRAME
    rmat_s : array_like
        The ([N,] 3, 3) COB matrix taking components in the SAMPLE FRAME to the
        LAB FRAME. It may be a single (3, 3) rotation matrix to use for all
        gvec_c, or just one rotation matrix per gvec.
    rmat_c : array_like
        The (3, 3) COB matrix taking components in the
        CRYSTAL FRAME to the SAMPLE FRAME
    tvec_d : array_like
        The (3, ) translation vector connecting LAB FRAME to DETECTOR FRAME
    tvec_s : array_like
        The (3, ) translation vector connecting LAB FRAME to SAMPLE FRAME
    tvec_c : array_like
        The ([M,] 3, ) translation vector(s) connecting SAMPLE FRAME to
        CRYSTAL FRAME
    beam_vec : array_like, optional
        The (3, ) incident beam propagation vector components in the LAB FRAME;
        the default is [0, 0, -1], which is the standard setting.
    vmat_inv : array_like, optional
        The (3, 3) matrix of inverse stretch tensor components in the
        SAMPLE FRAME.  The default is None, which implies a strain-free state
        (i.e. V = I).
    bmat : array_like, optional
        The (3, 3) COB matrix taking components in the
        RECIPROCAL LATTICE FRAME to the CRYSTAL FRAME; if supplied, it is
        assumed that the input `gvecs` are G-vector components in the
        RECIPROCL LATTICE FRAME (the default is None, which implies components
        in the CRYSTAL FRAME)

    Returns
    -------
    array_like
        The ([M, ][N, ] 2) array of [x, y] diffracted beam intersections for
        each of the N input G-vectors in the DETECTOR FRAME (all Z_d
        coordinates are 0 and excluded) and for each of the M candidate
        positions. For each input G-vector that cannot satisfy a Bragg
        condition or intersect the detector plane, [NaN, Nan] is returned.

    Notes
    -----
        Previously only a single candidate position was allowed. This is in
        fact a vectored version of the previous API function. It is backwards
        compatible, as passing single tvec_c is supported and has the same
        result.

    """
    beam_vec = beam_vec if beam_vec is not None else cnst.beam_vec

    orig_ndim = gvec_c.ndim
    gvec_c = np.ascontiguousarray(np.atleast_2d(gvec_c))
    rmat_s = np.ascontiguousarray(rmat_s)
    tvec_d = np.ascontiguousarray(tvec_d.flatten())
    tvec_s = np.ascontiguousarray(tvec_s.flatten())
    tvec_c = np.ascontiguousarray(tvec_c.flatten())
    beam_vec = np.ascontiguousarray(beam_vec.flatten())

    # depending on the number of dimensions of rmat_s use either the array
    # version or the "scalar" (over rmat_s) version. Note that rmat_s is either
    # a 3x3 matrix (ndim 2) or an nx3x4 array of matrices (ndim 3)
    if rmat_s.ndim > 2:
        result = _impl.gvecToDetectorXYArray(
            gvec_c, rmat_d, rmat_s, rmat_c, tvec_d, tvec_s, tvec_c, beam_vec
        )
    else:
        result = _impl.gvecToDetectorXY(
            gvec_c, rmat_d, rmat_s, rmat_c, tvec_d, tvec_s, tvec_c, beam_vec
        )
    return result[0] if orig_ndim == 1 else result


@xf_api
def xy_to_gvec(
    xy_d,
    rmat_d,
    rmat_s,
    tvec_d,
    tvec_s,
    tvec_c,
    rmat_b=None,
    distortion=None,
    output_ref=False,
):
    """
    Takes a list cartesian (x, y) pairs in the DETECTOR FRAME and calculates
    the associated reciprocal lattice (G) vectors and (bragg angle, azimuth)
    pairs with respect to the specified beam and azimth (eta) reference
    directions.

    Parameters
    ----------
    xy_d : array_like
        (n, 2) array of n (x, y) coordinates in DETECTOR FRAME
    rmat_d : array_like
        (3, 3) COB matrix taking components in the
        DETECTOR FRAME to the LAB FRAME
    rmat_s : array_like
        (3, 3) COB matrix taking components in the
        SAMPLE FRAME to the LAB FRAME
    tvec_d : array_like
        (3, ) translation vector connecting LAB FRAME to DETECTOR FRAME
    tvec_s : array_like
        (3, ) translation vector connecting LAB FRAME to SAMPLE FRAME
    tvec_c : array_like
        (3, ) translation vector connecting SAMPLE FRAME to CRYSTAL FRAME
    rmat_b : array_like, optional
        (3, 3) COB matrix taking components in the BEAM FRAME to the LAB FRAME;
        defaults to None, which implies the standard setting of identity.
    distortion : distortion class, optional
        Default is None
    output_ref : bool, optional
        If True, prepends the apparent bragg angle and azimuth with respect to
        the SAMPLE FRAME (ignoring effect of non-zero tvec_c)

    Returns
    -------
    array_like
        (n, 2) ndarray containing the (tth, eta) pairs associated with each
        (x, y) associated with gVecs
    array_like
        (n, 3) ndarray containing the associated G vector directions in the
        LAB FRAME
    array_like, optional
        if output_ref is True
    """
    # TODO: in the C library beam vector and eta vector are expected. However
    # we receive rmat_b. Please check this!
    #
    # It also seems that the output_ref version is not present as the argument
    # gets ignored

    rmat_b = rmat_b if rmat_b is not None else cnst.identity_3x3

    # the code seems to ignore this argument, assume output_ref == True not
    # implemented
    assert not output_ref, 'output_ref not implemented'

    if distortion is not None:
        xy_d = distortion.unwarp(xy_d)

<<<<<<< HEAD
    xy_d  = np.ascontiguousarray( np.atleast_2d(xy_d) )
    rmat_d = np.ascontiguousarray( rmat_d )
    rmat_s = np.ascontiguousarray( rmat_s )
    tvec_d  = np.ascontiguousarray( tvec_d.flatten() )
    tvec_s  = np.ascontiguousarray( tvec_s.flatten() )
    tvec_c  = np.ascontiguousarray( tvec_c.flatten() )
    beam_vec = np.ascontiguousarray( (-rmat_b[:,2]).flatten() )
    eta_vec  = np.ascontiguousarray( rmat_b[:,0].flatten() ) #check this!
    return _impl.detectorXYToGvec(xy_d,
                                  rmat_d, rmat_s,
                                  tvec_d, tvec_s, tvec_c,
                                  beam_vec, eta_vec)


#@xf_api
def oscillAnglesOfHKLs(hkls, chi, rMat_c, bMat, wavelength,
                       vInv=None, beamVec=cnst.beam_vec, etaVec=cnst.eta_vec):
=======
    xy_d = np.ascontiguousarray(np.atleast_2d(xy_d))
    rmat_d = np.ascontiguousarray(rmat_d)
    rmat_s = np.ascontiguousarray(rmat_s)
    tvec_d = np.ascontiguousarray(tvec_d.flatten())
    tvec_s = np.ascontiguousarray(tvec_s.flatten())
    tvec_c = np.ascontiguousarray(tvec_c.flatten())
    beam_vec = np.ascontiguousarray((-rmat_b[:, 2]).flatten())
    eta_vec = np.ascontiguousarray(rmat_b[:, 0].flatten())  # check this!
    return _impl.detectorXYToGvec(
        xy_d, rmat_d, rmat_s, tvec_d, tvec_s, tvec_c, beam_vec, eta_vec
    )


# @xf_api
def oscillAnglesOfHKLs(
    hkls,
    chi,
    rMat_c,
    bMat,
    wavelength,
    vInv=None,
    beamVec=cnst.beam_vec,
    etaVec=cnst.eta_vec,
):
>>>>>>> 0539e8dd
    # this was oscillAnglesOfHKLs
    hkls = np.array(hkls, dtype=float, order='C')
    if vInv is None:
        vInv_ref = np.array([[1., 1., 1., 0., 0., 0.]], order='C').T 
        vInv = np.ascontiguousarray(vInv_ref.flatten())
    else:
        vInv = np.ascontiguousarray(vInv.flatten())
    beamVec = np.ascontiguousarray(beamVec.flatten())
    etaVec = np.ascontiguousarray(etaVec.flatten())
    bMat = np.ascontiguousarray(bMat)
    return _impl.oscillAnglesOfHKLs(
        hkls, chi, rMat_c, bMat, wavelength, vInv, beamVec, etaVec
    )


@xf_api
def unit_vector(vec_in):
    """
    Normalize the input vector(s) to unit length.

    Parameters
    ----------
    vec_in : ndarray
        The input vector(s) (n,3) to normalize.

    Returns
    -------
    ndarray
        The normalized vector(s) of the same shape as the input.

    Raises
    ------
    ValueError
        If the input vector(s) do not have the correct shape.
    """
    vec_in = np.ascontiguousarray(vec_in)
    if vec_in.ndim == 1:
        return _impl.unitRowVector(vec_in)
    elif vec_in.ndim == 2:
        return _impl.unitRowVectors(vec_in)
    else:
        raise ValueError(
            "incorrect arg shape; must be 1-d or 2-d, yours is %d-d"
            % (vec_in.ndim)
        )


# @xf_api
def makeDetectorRotMat(tiltAngles):
    arg = np.ascontiguousarray(np.r_[tiltAngles].flatten())
    return _impl.makeDetectorRotMat(arg)


# make_sample_rmat in CAPI is split between makeOscillRotMat
# and makeOscillRotMatArray...


# @xf_api
def make_oscill_rot_mat(oscillAngles):
    chi, ome = oscillAngles
    ome = np.atleast_1d(ome)
    result = _impl.makeOscillRotMat(chi, ome)
    return result.reshape((3, 3))


# @xf_api
def make_oscill_rot_mat_array(chi, omeArray):
    arg = np.ascontiguousarray(omeArray)
    return _impl.makeOscillRotMat(chi, arg)


@xf_api
def make_sample_rmat(chi, ome):
    # TODO: Check this docstring
    """
    Make a rotation matrix representing the COB from sample frame to the lab
    frame.

    Parameters
    ----------
    chi : float
        The inclination angle of the sample frame about the lab frame Y.
    ome : float or ndarray
        The oscillation angle(s) about the sample frame Y.

    Returns
    -------
    ndarray
        A 3x3 rotation matrix representing the input oscillation angles.

    """
    ome_array = np.atleast_1d(ome)
    if ome is ome_array:
        ome_array = np.ascontiguousarray(ome_array)
        result = _impl.makeOscillRotMat(chi, ome_array)
    else:
        # converted to 1d array of 1 element, no need
        # to call ascontiguousarray, but need to remove
        # the outer dimension from the result
        result = _impl.makeOscillRotMat(chi, ome_array)
        result = result.reshape(3, 3)

    return result


@xf_api
def make_rmat_of_expmap(exp_map):
    """
    Calculate the rotation matrix of an exponential map.

    Parameters
    ----------
    exp_map : array_like
        A 3-element sequence representing the exponential map n*phi.

    Returns
    -------
    ndarray
        A 3x3 rotation matrix representing the input exponential map
    """
    arg = np.ascontiguousarray(exp_map.flatten())
    return _impl.makeRotMatOfExpMap(arg)


@xf_api
def make_binary_rmat(axis):
    # TODO: Make this docstring.

    arg = np.ascontiguousarray(axis.flatten())
    return _impl.makeBinaryRotMat(arg)


@xf_api
def make_beam_rmat(bvec_l, evec_l):
    """
    Creates a COB matrix from the beam frame to the lab frame
    Note: beam and eta vectors must not be colinear

    Parameters
    ----------
    bvec_l : ndarray
        The beam vector in the lab frame, The (3, ) incident beam propagation
        vector components in the lab frame.
        the default is [0, 0, -1], which is the standard setting.
    evec_l : ndarray
        Vector defining eta=0 in the lab frame.  Defaults to [1,0,0]
    """
    arg1 = np.ascontiguousarray(bvec_l.flatten())
    arg2 = np.ascontiguousarray(evec_l.flatten())
    return _impl.makeEtaFrameRotMat(arg1, arg2)


@xf_api
def validate_angle_ranges(ang_list, start_angs, stop_angs, ccw=True):
    """
    Find out if angles are in the CCW or CW range from start to stop

    Parameters
    ----------
    ang_list : ndarray
        The list of angles to validate
    start_angs : ndarray
        The starting angles
    stop_angs : ndarray
        The stopping angles
    ccw : bool, optional
        If True, the angles are in the CCW range from start to stop.
        Defaults to True.

    Returns
    -------
    ndarray
        List of bools indicating if the angles are in the correct range

    """
    ang_list = ang_list.astype(np.double, order="C")
    start_angs = start_angs.astype(np.double, order="C")
    stop_angs = stop_angs.astype(np.double, order="C")

    return _impl.validateAngleRanges(ang_list, start_angs, stop_angs, ccw)


@xf_api
def rotate_vecs_about_axis(angle, axis, vecs):
    """
    Rotate vectors about an axis

    Parameters
    ----------
    angle : array_like
        Array of angles (len==1 or n)
    axis : ndarray
        Array of unit vectors (shape == (3,1) or (3,n))
    vecs : ndarray
        Array of vectors to rotate (shape == (3,n))

    Returns
    -------
    ndarray
        Array of rotated vectors (shape == (3,n))
    """
    angle = np.asarray(angle)
    axis = np.ascontiguousarray(axis.T)
    vecs = np.ascontiguousarray(vecs.T)
    result = _impl.rotate_vecs_about_axis(angle, axis, vecs)
    return result.T


@xf_api
def quat_distance(q1, q2, qsym):
    """
    Distance between two quaternions, taking quaternions of symmetry into
    account.

    Parameters
    ----------
    q1 : arary_like
        First quaternion.
    q2 : arary_like
        Second quaternion.
    qsym : ndarray
        List of symmetry quaternions.

    Returns
    -------
    float
        The distance between the two quaternions.
    """
    q1 = np.ascontiguousarray(q1.flatten())
    q2 = np.ascontiguousarray(q2.flatten())
    # C module expects quaternions in row major, numpy code in column major.
    qsym = np.ascontiguousarray(qsym.T)
    return _impl.quat_distance(q1, q2, qsym)<|MERGE_RESOLUTION|>--- conflicted
+++ resolved
@@ -329,25 +329,6 @@
     if distortion is not None:
         xy_d = distortion.unwarp(xy_d)
 
-<<<<<<< HEAD
-    xy_d  = np.ascontiguousarray( np.atleast_2d(xy_d) )
-    rmat_d = np.ascontiguousarray( rmat_d )
-    rmat_s = np.ascontiguousarray( rmat_s )
-    tvec_d  = np.ascontiguousarray( tvec_d.flatten() )
-    tvec_s  = np.ascontiguousarray( tvec_s.flatten() )
-    tvec_c  = np.ascontiguousarray( tvec_c.flatten() )
-    beam_vec = np.ascontiguousarray( (-rmat_b[:,2]).flatten() )
-    eta_vec  = np.ascontiguousarray( rmat_b[:,0].flatten() ) #check this!
-    return _impl.detectorXYToGvec(xy_d,
-                                  rmat_d, rmat_s,
-                                  tvec_d, tvec_s, tvec_c,
-                                  beam_vec, eta_vec)
-
-
-#@xf_api
-def oscillAnglesOfHKLs(hkls, chi, rMat_c, bMat, wavelength,
-                       vInv=None, beamVec=cnst.beam_vec, etaVec=cnst.eta_vec):
-=======
     xy_d = np.ascontiguousarray(np.atleast_2d(xy_d))
     rmat_d = np.ascontiguousarray(rmat_d)
     rmat_s = np.ascontiguousarray(rmat_s)
@@ -372,7 +353,6 @@
     beamVec=cnst.beam_vec,
     etaVec=cnst.eta_vec,
 ):
->>>>>>> 0539e8dd
     # this was oscillAnglesOfHKLs
     hkls = np.array(hkls, dtype=float, order='C')
     if vInv is None:
