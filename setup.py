--- conflicted
+++ resolved
@@ -11,14 +11,10 @@
     'h5py',
     'psutil',
     'scipy',
-<<<<<<< HEAD
     'pycifrw',
-    'numba'
-=======
     'numba',
     'pyyaml',
     'fast-histogram'
->>>>>>> 2836ef10
 ]
 
 # This a hack to get around the fact that scikit-image on conda-forge doesn't install
